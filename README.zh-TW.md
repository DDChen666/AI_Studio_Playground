--- conflicted
+++ resolved
@@ -65,42 +65,14 @@
    ```bash
    pip install --upgrade pip
    pip install -r requirements.txt
-   ```
-<<<<<<< HEAD
+
 4. **設定環境變數。**
    複製 `gradio_playground/.env` 為 `.env`（或直接在終端機匯出變數），並填入有效的
    Gemini API 金鑰。系統預設尋找 `GOOGLE_API_KEY`，與 Hugging Face Spaces Secrets
    名稱相同，方便本機與部署共用。若偵測到 `GEMINI_API_KEY` 等舊名稱也會自動沿用。
    應用程式會透過 [`python-dotenv`](https://pypi.org/project/python-dotenv/) 自動載入 `.env`
    中的設定。
-=======
-#### 4. **設定環境變數**
 
-本應用程式需要 Google Gemini API 金鑰才能運作。
-
-**A) 本地開發設定：**
-
-1.  在專案的根目錄下，手動建立一個名為 `.env` 的檔案。
-2.  將您的 API 金鑰加入到這個檔案中。應用程式會自動識別 `GOOGLE_API_KEY`。
-
-    ```
-    # 在你的 .env 檔案中
-    GOOGLE_API_KEY="貼上你真實的 API 金鑰"
-    ```
-應用程式使用 `python-dotenv` 套件，在本地端執行時會自動載入此金鑰。
-
-**B) Hugging Face Space 部署設定：**
-
-部署時**請勿**上傳您的 `.env` 檔案。您必須使用 Hugging Face 內建的安全儲存功能來設定金鑰：
-
-1.  前往您 Space 的 **Settings** 分頁。
-2.  找到 **Repository secrets** 區塊。
-3.  點擊 **New secret** 並新增：
-    *   **Name (名稱):** `GOOGLE_API_KEY`
-    *   **Value (值):** 貼上您真實的 Google Gemini API 金鑰。
-
-Space 在執行時會自動將此 Secret 載入為環境變數。
->>>>>>> 9abfd6c6
 
 ## 啟動 Gradio Playground
 可使用下列任一指令啟動介面：
